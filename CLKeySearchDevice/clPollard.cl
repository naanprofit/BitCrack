--- conflicted
+++ resolved
@@ -113,10 +113,6 @@
 
     uint px[8];
     uint py[8];
-<<<<<<< HEAD
-=======
-
->>>>>>> bf6858f7
     if(startX && startY) {
         for(int i = 0; i < 8; i++) {
             px[i] = startX[gid * 8 + i];
@@ -140,10 +136,6 @@
         copyBigInt(tx, px);
         copyBigInt(ty, py);
 
-<<<<<<< HEAD
-        // Compute the RIPEMD160 of the current point once per step
-=======
->>>>>>> bf6858f7
         uint digest[5];
         uint finalHash[5];
         hashPublicKeyCompressed(px, py[7], digest);
