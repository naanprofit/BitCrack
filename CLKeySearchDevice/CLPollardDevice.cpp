--- conflicted
+++ resolved
@@ -64,11 +64,8 @@
              const std::vector<std::array<unsigned int,5>> &targets,
              uint64_t steps,
              uint64_t seed,
-<<<<<<< HEAD
              const uint256 *start,
-=======
-             const uint256 *startScalar,
->>>>>>> bf6858f7
+
              const ecpoint *startPoint) {
     auto devices = cl::getDevices();
     if(devices.empty()) {
@@ -109,13 +106,11 @@
     cl_mem d_starts = clCreateBuffer(ctx.getContext(), CL_MEM_READ_ONLY, sizeof(cl_ulong) * global, NULL, &err);
     cl_mem d_startX = NULL;
     cl_mem d_startY = NULL;
-<<<<<<< HEAD
     if(startPoint) {
         d_startX = clCreateBuffer(ctx.getContext(), CL_MEM_READ_ONLY, sizeof(cl_uint) * global * 8, NULL, &err);
         d_startY = clCreateBuffer(ctx.getContext(), CL_MEM_READ_ONLY, sizeof(cl_uint) * global * 8, NULL, &err);
     }
-=======
->>>>>>> bf6858f7
+
 
     std::vector<TargetWindowCL> windowList;
     for(size_t t = 0; t < targets.size(); ++t) {
@@ -137,7 +132,7 @@
 
     std::vector<cl_ulong> h_seeds(global);
     std::vector<cl_ulong> h_starts(global);
-<<<<<<< HEAD
+
     uint64_t base = 0ULL;
     if(start) {
         base = ((uint64_t)start->v[1] << 32) | start->v[0];
@@ -149,55 +144,26 @@
 
     std::vector<cl_uint> h_startX;
     std::vector<cl_uint> h_startY;
-=======
-    std::vector<cl_uint> h_startX;
-    std::vector<cl_uint> h_startY;
-
->>>>>>> bf6858f7
+
     if(startPoint) {
         h_startX.resize(global * 8);
         h_startY.resize(global * 8);
         for(size_t i = 0; i < global; ++i) {
-<<<<<<< HEAD
+
             uint256 idx((uint64_t)i);
-=======
-            h_seeds[i] = seed + i;
-            h_starts[i] = 0ULL;
-            uint256 idx(static_cast<uint64_t>(i));
->>>>>>> bf6858f7
+
             ecpoint p = addPoints(*startPoint, multiplyPoint(idx, G()));
             for(int w = 0; w < 8; ++w) {
                 h_startX[i * 8 + w] = p.x.v[w];
                 h_startY[i * 8 + w] = p.y.v[w];
             }
         }
-<<<<<<< HEAD
-=======
-    } else {
-        uint64_t base = 0ULL;
-        if(startScalar) {
-            base = ((uint64_t)startScalar->v[1] << 32) | startScalar->v[0];
-        }
-        for(size_t i = 0; i < global; ++i) {
-            h_seeds[i] = seed + i;
-            h_starts[i] = base + i;
-        }
->>>>>>> bf6858f7
     }
 
     cl_command_queue q = ctx.getQueue();
     cl_uint zero = 0;
     clEnqueueWriteBuffer(q, d_seeds, CL_TRUE, 0, sizeof(cl_ulong) * global, h_seeds.data(), 0, NULL, NULL);
     clEnqueueWriteBuffer(q, d_starts, CL_TRUE, 0, sizeof(cl_ulong) * global, h_starts.data(), 0, NULL, NULL);
-<<<<<<< HEAD
-=======
-    if(startPoint) {
-        d_startX = clCreateBuffer(ctx.getContext(), CL_MEM_READ_ONLY, sizeof(cl_uint) * global * 8, NULL, &err);
-        d_startY = clCreateBuffer(ctx.getContext(), CL_MEM_READ_ONLY, sizeof(cl_uint) * global * 8, NULL, &err);
-        clEnqueueWriteBuffer(q, d_startX, CL_TRUE, 0, sizeof(cl_uint) * global * 8, h_startX.data(), 0, NULL, NULL);
-        clEnqueueWriteBuffer(q, d_startY, CL_TRUE, 0, sizeof(cl_uint) * global * 8, h_startY.data(), 0, NULL, NULL);
-    }
->>>>>>> bf6858f7
     clEnqueueWriteBuffer(q, d_count, CL_TRUE, 0, sizeof(cl_uint), &zero, 0, NULL, NULL);
     if(windowCount > 0) {
         clEnqueueWriteBuffer(q, d_windows, CL_TRUE, 0, sizeof(TargetWindowCL) * windowCount, windowList.data(), 0, NULL, NULL);
