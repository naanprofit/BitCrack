#include "CudaPollardDevice.h"
#include <cuda_runtime.h>
#include <vector>
#include <cstring>
#include <unordered_set>
#include <algorithm>
#include <stdexcept>
#include <cstdio>
#include "windowKernel.h"

#define CUDA_CHECK(call) do { \
<<<<<<< HEAD
    cudaError_t err = (call); \
    if(err != cudaSuccess) { \
        throw std::runtime_error(cudaGetErrorString(err)); \
=======
    cudaError_t err__ = (call); \
    if(err__ != cudaSuccess) { \
        fprintf(stderr, "CUDA error %s:%d: %s\n", __FILE__, __LINE__, cudaGetErrorString(err__)); \
>>>>>>> 0d04302f
    } \
} while(0)

using namespace secp256k1;

struct GpuPollardWindow {
    uint32_t targetIdx;
    uint32_t offset;
    uint32_t bits;
    // Returned scalar fragment (full 256-bit value in little-endian order)
    uint32_t k[8];
};

struct GpuTargetWindow {
    uint32_t targetIdx;
    uint32_t offset;
    uint32_t bits;
    uint32_t target[5];
};

// Extract ``bits`` bits starting at ``offset`` from the 160-bit hash ``h``.
// ``h`` must be provided in little-endian word order so bit offsets match
// the expectations of the device kernels.
static uint256 hashWindowLE(const uint32_t h[5], uint32_t offset, uint32_t bits) {
    uint256 out(0);
    uint32_t word = offset / 32;
    uint32_t bit = offset % 32;
    uint32_t words = (bits + 31) / 32;
    for(uint32_t i = 0; i < words && word + i < 5; ++i) {
        uint64_t val = ((uint64_t)h[word + i]) >> bit;
        if(bit && word + i + 1 < 5) {
            val |= ((uint64_t)h[word + i + 1]) << (32 - bit);
        }
        out.v[i] = static_cast<uint32_t>(val & 0xffffffffULL);
    }
    uint32_t maskBits = bits % 32;
    if(maskBits) {
        uint32_t mask = (1u << maskBits) - 1u;
        out.v[words - 1] &= mask;
    }
    for(uint32_t i = words; i < 8; ++i) {
        out.v[i] = 0u;
    }
    return out;
}

// Each thread runs an independent walk using a unique seed and starting
// scalar.  Optional starting points can be supplied for wild walks.  When
// ``stride`` is non-zero, a deterministic sequential walk is performed where
// each thread increments by ``stride`` instead of a random step.
extern "C" __global__ void pollardWalk(GpuPollardWindow *out,
                                       uint32_t *outCount,
                                       uint32_t maxOut,
                                       const uint32_t *seeds,
                                       const uint32_t *starts,
                                       const uint32_t *startX,
                                       const uint32_t *startY,
                                       uint32_t steps,
                                       const GpuTargetWindow *windows,
                                       uint32_t windowCount,
                                       const uint32_t *stride);

CudaPollardDevice::CudaPollardDevice(PollardEngine &engine,
                                     unsigned int windowBits,
                                     const std::vector<unsigned int> &offsets,
                                     const std::vector<std::array<uint32_t,5>> &targets,
                                     bool debug,
                                     unsigned int gridDim,
                                     unsigned int blockDim)
    : _engine(engine), _windowBits(windowBits), _offsets(offsets),
      _targets(targets), _debug(debug), _gridDim(gridDim), _blockDim(blockDim) {}

void CudaPollardDevice::startTameWalk(const uint256 &start, uint64_t steps,
                                      const uint256 &seed, bool sequential) {
    // Determine launch configuration based on device capabilities
    cudaDeviceProp prop;
    int dev = 0;
    CUDA_CHECK(cudaGetDevice(&dev));
    CUDA_CHECK(cudaGetDeviceProperties(&prop, dev));

    unsigned int threadsPerBlock;
    if(_blockDim) {
        if(_blockDim % prop.warpSize != 0 || _blockDim > (unsigned)prop.maxThreadsPerBlock) {
            throw std::runtime_error("invalid blockDim");
        }
        threadsPerBlock = _blockDim;
    } else {
        threadsPerBlock = prop.warpSize * 4;
        if(threadsPerBlock > (unsigned)prop.maxThreadsPerBlock) {
            threadsPerBlock = prop.maxThreadsPerBlock;
        }
    }

    unsigned int blocks;
    if(_gridDim) {
        if(_gridDim > (unsigned)prop.maxGridSize[0]) {
            throw std::runtime_error("invalid gridDim");
        }
        blocks = _gridDim;
    } else {
        blocks = prop.multiProcessorCount;
    }

    unsigned int totalThreads = threadsPerBlock * blocks;

    // Build per-thread 256-bit seeds and starting scalars using the ``start`` value
    std::vector<uint32_t> h_seeds(totalThreads * 8);
    std::vector<uint32_t> h_starts(totalThreads * 8);
    std::vector<uint32_t> h_stride(totalThreads * 8);
    uint256 strideVal = sequential ? uint256(totalThreads) : uint256(0);
    for(unsigned int i = 0; i < totalThreads; ++i) {
        uint256 sSeed = seed + uint256(i);
        sSeed.exportWords(&h_seeds[i*8], 8);
        uint256 sStart = addModN(start, uint256(i));
        sStart.exportWords(&h_starts[i*8], 8);
        strideVal.exportWords(&h_stride[i*8], 8);
    }

    uint32_t *d_seeds = nullptr;
    uint32_t *d_starts = nullptr;
    uint32_t *d_stride = nullptr;
    CUDA_CHECK(cudaMalloc(&d_seeds, sizeof(uint32_t) * totalThreads * 8));
    CUDA_CHECK(cudaMalloc(&d_starts, sizeof(uint32_t) * totalThreads * 8));
    CUDA_CHECK(cudaMalloc(&d_stride, sizeof(uint32_t) * totalThreads * 8));
    CUDA_CHECK(cudaMemcpy(d_seeds, h_seeds.data(), sizeof(uint32_t) * totalThreads * 8, cudaMemcpyHostToDevice));
    CUDA_CHECK(cudaMemcpy(d_starts, h_starts.data(), sizeof(uint32_t) * totalThreads * 8, cudaMemcpyHostToDevice));
    CUDA_CHECK(cudaMemcpy(d_stride, h_stride.data(), sizeof(uint32_t) * totalThreads * 8, cudaMemcpyHostToDevice));

    // Prepare target windows
    std::vector<GpuTargetWindow> h_windows;
    for(size_t t = 0; t < _targets.size(); ++t) {
        for(unsigned int off : _offsets) {
            if(off + _windowBits > 160) continue;
            GpuTargetWindow tw;
            tw.targetIdx = static_cast<uint32_t>(t);
            tw.offset = off;
            tw.bits = _windowBits;
            uint256 hv = hashWindowLE(_targets[t].data(), off, _windowBits);
            hv.exportWords(tw.target, 5);
            h_windows.push_back(tw);
        }
    }
    uint32_t windowCount = static_cast<uint32_t>(h_windows.size());
    GpuTargetWindow *d_windows = nullptr;
    if(windowCount > 0) {
        CUDA_CHECK(cudaMalloc(&d_windows, sizeof(GpuTargetWindow) * windowCount));
        CUDA_CHECK(cudaMemcpy(d_windows, h_windows.data(), sizeof(GpuTargetWindow) * windowCount, cudaMemcpyHostToDevice));
    }

    GpuPollardWindow *d_out = nullptr;
    uint32_t *d_count = nullptr;
    uint32_t maxOut = static_cast<uint32_t>(steps * totalThreads);
    CUDA_CHECK(cudaMalloc(&d_out, sizeof(GpuPollardWindow) * maxOut));
    CUDA_CHECK(cudaMalloc(&d_count, sizeof(uint32_t)));
    CUDA_CHECK(cudaMemset(d_count, 0, sizeof(uint32_t)));

    cudaStream_t stream;
    CUDA_CHECK(cudaStreamCreate(&stream));
    pollardWalk<<<blocks, threadsPerBlock, 0, stream>>>(d_out, d_count, maxOut,
                                                       d_seeds, d_starts,
                                                       nullptr, nullptr,
                                                       static_cast<uint32_t>(steps),
                                                       d_windows, windowCount,
                                                       d_stride);

    std::vector<GpuPollardWindow> h_out(maxOut);
    uint32_t h_count = 0;
    CUDA_CHECK(cudaMemcpyAsync(&h_count, d_count, sizeof(uint32_t), cudaMemcpyDeviceToHost, stream));
    CUDA_CHECK(cudaMemcpyAsync(h_out.data(), d_out, sizeof(GpuPollardWindow) * maxOut, cudaMemcpyDeviceToHost, stream));
    CUDA_CHECK(cudaStreamSynchronize(stream));

    uint32_t count = (h_count > maxOut) ? maxOut : h_count;
    for(uint32_t i = 0; i < count; ++i) {
        unsigned int offset = h_out[i].offset;
        unsigned int modBits = offset + h_out[i].bits;
        secp256k1::uint256 rem;
        for(int j = 0; j < 8; ++j) {
            rem.v[j] = h_out[i].k[j];
        }
        if(modBits < 256) {
            unsigned int word = modBits / 32;
            unsigned int bit = modBits % 32;
            if(bit) {
                unsigned int mask = (1u << bit) - 1u;
                rem.v[word] &= mask;
                for(unsigned int k = word + 1; k < 8; ++k) {
                    rem.v[k] = 0u;
                }
            } else {
                for(unsigned int k = word; k < 8; ++k) {
                    rem.v[k] = 0u;
                }
            }
        }
        secp256k1::uint256 mod(0);
        if(modBits < 256) {
            mod.v[modBits / 32] = (1u << (modBits % 32));
        }
        PollardEngine::Constraint c{mod, rem};
        _engine.processWindow(h_out[i].targetIdx, offset, c);
    }

    cudaFree(d_out);
    cudaFree(d_count);
    cudaFree(d_seeds);
    cudaFree(d_starts);
    cudaFree(d_stride);
    if(d_windows) cudaFree(d_windows);
    CUDA_CHECK(cudaStreamDestroy(stream));
}

void CudaPollardDevice::startWildWalk(const uint256 &start, uint64_t steps,
                                      const uint256 &seed, bool sequential) {
    // Determine launch configuration similar to tame walk
    cudaDeviceProp prop;
    int dev = 0;
    CUDA_CHECK(cudaGetDevice(&dev));
    CUDA_CHECK(cudaGetDeviceProperties(&prop, dev));

    unsigned int threadsPerBlock;
    if(_blockDim) {
        if(_blockDim % prop.warpSize != 0 || _blockDim > (unsigned)prop.maxThreadsPerBlock) {
            throw std::runtime_error("invalid blockDim");
        }
        threadsPerBlock = _blockDim;
    } else {
        threadsPerBlock = prop.warpSize * 4;
        if(threadsPerBlock > (unsigned)prop.maxThreadsPerBlock) {
            threadsPerBlock = prop.maxThreadsPerBlock;
        }
    }

    unsigned int blocks;
    if(_gridDim) {
        if(_gridDim > (unsigned)prop.maxGridSize[0]) {
            throw std::runtime_error("invalid gridDim");
        }
        blocks = _gridDim;
    } else {
        blocks = prop.multiProcessorCount;
    }

    unsigned int totalThreads = threadsPerBlock * blocks;

    // Prepare per-thread 256-bit seeds, starting scalars and points
    std::vector<uint32_t> h_seeds(totalThreads * 8);
    std::vector<uint32_t> h_starts(totalThreads * 8);
    std::vector<uint32_t> h_startX(totalThreads * 8);
    std::vector<uint32_t> h_startY(totalThreads * 8);
    std::vector<uint32_t> h_stride(totalThreads * 8);

    uint256 base = start;
    uint256 strideVal = sequential ? uint256(totalThreads) : uint256(0);
    uint256 startBase = base;
    if(sequential) {
        uint256 offset = multiplyModN(strideVal, uint256(steps - 1));
        startBase = subModN(base, offset);
    }
    ecpoint startPoint = multiplyPoint(start, G());

    for(unsigned int i = 0; i < totalThreads; ++i) {
        uint256 sSeed = seed + uint256(i);
        sSeed.exportWords(&h_seeds[i*8], 8);
        uint256 s = sequential ? subModN(startBase, uint256(i)) : uint256(0);
        s.exportWords(&h_starts[i*8], 8);
        strideVal.exportWords(&h_stride[i*8], 8);
        ecpoint p;
        if(sequential) {
            p = multiplyPoint(s, G());
        } else {
            uint256 idx(i);
            p = addPoints(startPoint, multiplyPoint(idx, G()));
        }
        for(int w = 0; w < 8; ++w) {
            h_startX[i*8 + w] = p.x.v[w];
            h_startY[i*8 + w] = p.y.v[w];
        }
    }

    uint32_t *d_seeds = nullptr;
    uint32_t *d_starts = nullptr;
    uint32_t *d_startX = nullptr;
    uint32_t *d_startY = nullptr;
    uint32_t *d_stride = nullptr;
    CUDA_CHECK(cudaMalloc(&d_seeds, sizeof(uint32_t) * totalThreads * 8));
    CUDA_CHECK(cudaMalloc(&d_starts, sizeof(uint32_t) * totalThreads * 8));
    CUDA_CHECK(cudaMalloc(&d_startX, sizeof(uint32_t) * totalThreads * 8));
    CUDA_CHECK(cudaMalloc(&d_startY, sizeof(uint32_t) * totalThreads * 8));
    CUDA_CHECK(cudaMalloc(&d_stride, sizeof(uint32_t) * totalThreads * 8));
    CUDA_CHECK(cudaMemcpy(d_seeds, h_seeds.data(), sizeof(uint32_t) * totalThreads * 8, cudaMemcpyHostToDevice));
    CUDA_CHECK(cudaMemcpy(d_starts, h_starts.data(), sizeof(uint32_t) * totalThreads * 8, cudaMemcpyHostToDevice));
    CUDA_CHECK(cudaMemcpy(d_startX, h_startX.data(), sizeof(uint32_t) * totalThreads * 8, cudaMemcpyHostToDevice));
    CUDA_CHECK(cudaMemcpy(d_startY, h_startY.data(), sizeof(uint32_t) * totalThreads * 8, cudaMemcpyHostToDevice));
    CUDA_CHECK(cudaMemcpy(d_stride, h_stride.data(), sizeof(uint32_t) * totalThreads * 8, cudaMemcpyHostToDevice));

    // Prepare target windows
    std::vector<GpuTargetWindow> h_windows;
    for(size_t t = 0; t < _targets.size(); ++t) {
        for(unsigned int off : _offsets) {
            if(off + _windowBits > 160) continue;
            GpuTargetWindow tw;
            tw.targetIdx = static_cast<uint32_t>(t);
            tw.offset = off;
            tw.bits = _windowBits;
            uint256 hv = hashWindowLE(_targets[t].data(), off, _windowBits);
            hv.exportWords(tw.target, 5);
            h_windows.push_back(tw);
        }
    }
    uint32_t windowCount = static_cast<uint32_t>(h_windows.size());
    GpuTargetWindow *d_windows = nullptr;
    if(windowCount > 0) {
        CUDA_CHECK(cudaMalloc(&d_windows, sizeof(GpuTargetWindow) * windowCount));
        CUDA_CHECK(cudaMemcpy(d_windows, h_windows.data(), sizeof(GpuTargetWindow) * windowCount, cudaMemcpyHostToDevice));
    }

    GpuPollardWindow *d_out = nullptr;
    uint32_t *d_count = nullptr;
    uint32_t maxOut = static_cast<uint32_t>(steps * totalThreads);
    CUDA_CHECK(cudaMalloc(&d_out, sizeof(GpuPollardWindow) * maxOut));
    CUDA_CHECK(cudaMalloc(&d_count, sizeof(uint32_t)));
    CUDA_CHECK(cudaMemset(d_count, 0, sizeof(uint32_t)));

    cudaStream_t stream;
    CUDA_CHECK(cudaStreamCreate(&stream));
    pollardWalk<<<blocks, threadsPerBlock, 0, stream>>>(d_out, d_count, maxOut,
                                                       d_seeds, d_starts,
                                                       d_startX, d_startY,
                                                       static_cast<uint32_t>(steps),
                                                       d_windows, windowCount,
                                                       d_stride);

    std::vector<GpuPollardWindow> h_out(maxOut);
    uint32_t h_count = 0;
    CUDA_CHECK(cudaMemcpyAsync(&h_count, d_count, sizeof(uint32_t), cudaMemcpyDeviceToHost, stream));
    CUDA_CHECK(cudaMemcpyAsync(h_out.data(), d_out, sizeof(GpuPollardWindow) * maxOut, cudaMemcpyDeviceToHost, stream));
    CUDA_CHECK(cudaStreamSynchronize(stream));

    uint32_t count = (h_count > maxOut) ? maxOut : h_count;
    for(uint32_t i = 0; i < count; ++i) {
        unsigned int offset = h_out[i].offset;
        unsigned int modBits = offset + h_out[i].bits;
        secp256k1::uint256 rem;
        for(int j = 0; j < 8; ++j) {
            rem.v[j] = h_out[i].k[j];
        }
        if(modBits < 256) {
            unsigned int word = modBits / 32;
            unsigned int bit = modBits % 32;
            if(bit) {
                unsigned int mask = (1u << bit) - 1u;
                rem.v[word] &= mask;
                for(unsigned int k = word + 1; k < 8; ++k) {
                    rem.v[k] = 0u;
                }
            } else {
                for(unsigned int k = word; k < 8; ++k) {
                    rem.v[k] = 0u;
                }
            }
        }
        secp256k1::uint256 mod(0);
        if(modBits < 256) {
            mod.v[modBits / 32] = (1u << (modBits % 32));
        }
        PollardEngine::Constraint c{mod, rem};
        _engine.processWindow(h_out[i].targetIdx, offset, c);
    }

    cudaFree(d_out);
    cudaFree(d_count);
    cudaFree(d_seeds);
    cudaFree(d_starts);
    cudaFree(d_startX);
    cudaFree(d_startY);
    cudaFree(d_stride);
    if(d_windows) cudaFree(d_windows);
    CUDA_CHECK(cudaStreamDestroy(stream));
}

void CudaPollardDevice::scanKeyRange(uint64_t start_k,
                                     uint64_t end_k,
                                     uint32_t windowBits,
                                     const uint32_t targetFragments[][MAX_OFFSETS],
                                     std::vector<PollardEngine::Constraint> &outConstraints) {
    uint32_t offsetsCount = static_cast<uint32_t>(_offsets.size());
    if(offsetsCount == 0 || windowBits == 0) {
        return;
    }
    uint32_t mask = (windowBits >= 32) ? 0xffffffffu : ((1u << windowBits) - 1u);

    uint32_t *d_offsets = nullptr;
    uint32_t *d_targets = nullptr;
    MatchRecord *d_out = nullptr;
    uint32_t *d_count = nullptr;

    CUDA_CHECK(cudaMalloc(&d_offsets, offsetsCount * sizeof(uint32_t)));
    CUDA_CHECK(cudaMalloc(&d_targets, offsetsCount * sizeof(uint32_t)));
    CUDA_CHECK(cudaMalloc(&d_out, sizeof(MatchRecord) * 1024));
    CUDA_CHECK(cudaMalloc(&d_count, sizeof(uint32_t)));

    CUDA_CHECK(cudaMemcpy(d_offsets, _offsets.data(), offsetsCount * sizeof(uint32_t), cudaMemcpyHostToDevice));

    std::vector<MatchRecord> hostOut(1024);
    std::unordered_set<uint32_t> seen;

    cudaDeviceProp prop;
    int dev = 0;
    CUDA_CHECK(cudaGetDevice(&dev));
    CUDA_CHECK(cudaGetDeviceProperties(&prop, dev));

    unsigned int blockSize;
    if(_blockDim) {
        if(_blockDim % prop.warpSize != 0 || _blockDim > (unsigned)prop.maxThreadsPerBlock) {
            throw std::runtime_error("invalid blockDim");
        }
        blockSize = _blockDim;
    } else {
        blockSize = prop.warpSize * 8;
        if(blockSize > (unsigned)prop.maxThreadsPerBlock) {
            blockSize = prop.maxThreadsPerBlock;
        }
    }

    uint64_t chunk = (1ULL << 32);
    for(uint64_t chunkStart = start_k; chunkStart < end_k && seen.size() < offsetsCount; chunkStart += chunk) {
        uint64_t range = std::min(chunk, end_k - chunkStart);
        dim3 block(blockSize);
        unsigned int gridSize;
        if(_gridDim) {
            if(_gridDim > (unsigned)prop.maxGridSize[0]) {
                throw std::runtime_error("invalid gridDim");
            }
            gridSize = _gridDim;
        } else {
            gridSize = (range + block.x - 1) / block.x;
            if(gridSize > (unsigned)prop.maxGridSize[0]) {
                gridSize = prop.maxGridSize[0];
            }
        }
        dim3 grid(gridSize);

        for(uint32_t t = 0; t < windowBits; ++t) {
            CUDA_CHECK(cudaMemcpy(d_targets, targetFragments[t], offsetsCount * sizeof(uint32_t), cudaMemcpyHostToDevice));
            CUDA_CHECK(cudaMemset(d_count, 0, sizeof(uint32_t)));
            launchWindowKernel(grid, block, chunkStart, range, windowBits,
                               d_offsets, offsetsCount, mask, d_targets, d_out, d_count);
            CUDA_CHECK(cudaGetLastError());
            CUDA_CHECK(cudaDeviceSynchronize());

            uint32_t hCount = 0;
            CUDA_CHECK(cudaMemcpy(&hCount, d_count, sizeof(uint32_t), cudaMemcpyDeviceToHost));
            if(hCount > hostOut.size()) hCount = hostOut.size();
            CUDA_CHECK(cudaMemcpy(hostOut.data(), d_out, hCount * sizeof(MatchRecord), cudaMemcpyDeviceToHost));

            for(uint32_t i = 0; i < hCount; ++i) {
                const MatchRecord &r = hostOut[i];
                if(!seen.insert(r.offset).second) {
                    continue;
                }

                uint32_t modBits = r.offset + windowBits;
                secp256k1::uint256 rem(0);
                uint64_t frag = static_cast<uint64_t>(r.fragment & mask);
                uint32_t word = r.offset / 32;
                uint32_t bit = r.offset % 32;
                if(word < 8) {
                    rem.v[word] |= static_cast<uint32_t>(frag << bit);
                    if(bit && word + 1 < 8) {
                        rem.v[word + 1] |= static_cast<uint32_t>(frag >> (32 - bit));
                    }
                }

                secp256k1::uint256 mod(0);
                if(modBits < 256) {
                    mod.v[modBits / 32] = (1u << (modBits % 32));
                }
                PollardEngine::Constraint c{mod, rem};
                outConstraints.push_back(c);

                _engine.processWindow(0, r.offset, c);
            }
        }
    }

    CUDA_CHECK(cudaFree(d_offsets));
    CUDA_CHECK(cudaFree(d_targets));
    CUDA_CHECK(cudaFree(d_out));
    CUDA_CHECK(cudaFree(d_count));
}

extern "C" bool runCudaHashWindowLE(const unsigned int h[5], unsigned int offset,
                                    unsigned int bits, unsigned int out[5]) {
    // Lightweight wrapper used by unit tests to validate the CUDA window
    // extraction logic.  Guard against invalid ranges so tests can detect
    // misuse.
    if(offset + bits > 160u) {
        return false;
    }
    uint256 v = hashWindowLE(h, offset, bits);
    v.exportWords(out, 5);
    return true;
}<|MERGE_RESOLUTION|>--- conflicted
+++ resolved
@@ -9,15 +9,11 @@
 #include "windowKernel.h"
 
 #define CUDA_CHECK(call) do { \
-<<<<<<< HEAD
+
     cudaError_t err = (call); \
     if(err != cudaSuccess) { \
         throw std::runtime_error(cudaGetErrorString(err)); \
-=======
-    cudaError_t err__ = (call); \
-    if(err__ != cudaSuccess) { \
-        fprintf(stderr, "CUDA error %s:%d: %s\n", __FILE__, __LINE__, cudaGetErrorString(err__)); \
->>>>>>> 0d04302f
+
     } \
 } while(0)
 
