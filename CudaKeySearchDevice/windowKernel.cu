--- conflicted
+++ resolved
@@ -1,10 +1,6 @@
 #include <stdint.h>
 #include <cuda_runtime.h>
 #include <cstdio>
-<<<<<<< HEAD
-=======
-
->>>>>>> 0d04302f
 #include "secp256k1.cuh"
 #include "windowKernel.h"
 
@@ -219,12 +215,10 @@
     }
 }
 
-<<<<<<< HEAD
+
 extern "C" void launchWindowKernel(dim3 grid,
                                    dim3 block,
-=======
-extern "C" void launchWindowKernel(dim3 grid, dim3 block,
->>>>>>> 0d04302f
+
                                    uint64_t start_k,
                                    uint64_t range_len,
                                    uint32_t ws,
@@ -234,10 +228,7 @@
                                    const uint32_t *target_frags,
                                    MatchRecord *out_buf,
                                    uint32_t *out_count) {
-<<<<<<< HEAD
-    // Launch the kernel and check for launch/runtime errors.
-=======
->>>>>>> 0d04302f
+
     windowKernel<<<grid, block>>>(start_k, range_len, ws, offsets,
                                   offsets_count, mask, target_frags,
                                   out_buf, out_count);
