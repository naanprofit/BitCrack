#ifndef WINDOW_KERNEL_H
#define WINDOW_KERNEL_H

#include <cstdint>

// When this header is consumed by a non-CUDA translation unit the `dim3`
// type normally provided by `cuda_runtime.h` is absent.  Provide a minimal
// substitute so callers can still compile without pulling in CUDA headers.
#ifndef __CUDACC__
struct dim3 {
    unsigned int x, y, z;
    dim3(unsigned int a = 1u, unsigned int b = 1u, unsigned int c = 1u)
        : x(a), y(b), z(c) {}
};
#endif

// Minimal record emitted by `windowKernel` describing a matching window.
struct MatchRecord {
    uint32_t offset;   // bit offset of the window
    uint32_t fragment; // extracted fragment of the x-coordinate
    uint64_t k;        // scalar where the match occurred
};

<<<<<<< HEAD
// Host-side wrapper used to launch ``windowKernel`` from C++ code.
extern "C" void launchWindowKernel(dim3 grid,
                                   dim3 block,
=======
// Host-side wrapper used to launch `windowKernel` from C++ code.  Grid and
// block dimensions are supplied explicitly so callers can control launch
// configuration without pulling in CUDA headers when BUILD_CUDA is disabled.
extern "C" void launchWindowKernel(dim3 grid, dim3 block,
>>>>>>> 0d04302f
                                   uint64_t start_k,
                                   uint64_t range_len,
                                   uint32_t ws,
                                   const uint32_t *offsets,
                                   uint32_t offsets_count,
                                   uint32_t mask,
                                   const uint32_t *target_frags,
                                   MatchRecord *out_buf,
                                   uint32_t *out_count);

#endif // WINDOW_KERNEL_H<|MERGE_RESOLUTION|>--- conflicted
+++ resolved
@@ -21,16 +21,11 @@
     uint64_t k;        // scalar where the match occurred
 };
 
-<<<<<<< HEAD
+
 // Host-side wrapper used to launch ``windowKernel`` from C++ code.
 extern "C" void launchWindowKernel(dim3 grid,
                                    dim3 block,
-=======
-// Host-side wrapper used to launch `windowKernel` from C++ code.  Grid and
-// block dimensions are supplied explicitly so callers can control launch
-// configuration without pulling in CUDA headers when BUILD_CUDA is disabled.
-extern "C" void launchWindowKernel(dim3 grid, dim3 block,
->>>>>>> 0d04302f
+
                                    uint64_t start_k,
                                    uint64_t range_len,
                                    uint32_t ws,
