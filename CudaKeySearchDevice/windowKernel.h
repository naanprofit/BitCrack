#ifndef WINDOW_KERNEL_H
#define WINDOW_KERNEL_H

#include <cstdint>

<<<<<<< HEAD
// ``cuda_runtime.h`` defines ``dim3``.  When building without CUDA headers we
// provide a small stand-in to keep interfaces compatible.  Extra guards prevent
// conflicts if this header is included before the CUDA headers.
#if !defined(__CUDACC__) && !defined(__CUDA_RUNTIME_H__) && !defined(__VECTOR_TYPES_H__)
=======
// ``cuda_runtime.h`` defines ``dim3`` when compiling with NVCC.  In host-only
// builds the definition is absent so supply a minimal stand‑in to keep the API
// consistent.
#ifndef __CUDACC__
>>>>>>> 5453734c
struct dim3 {
    unsigned int x, y, z;
    dim3(unsigned int a = 1u, unsigned int b = 1u, unsigned int c = 1u)
        : x(a), y(b), z(c) {}
};
#endif

// Minimal record emitted by ``windowKernel`` describing a matching window.
struct MatchRecord {
    uint32_t offset;   // bit offset of the window
    uint32_t fragment; // extracted fragment of the x-coordinate
    uint64_t k;        // scalar where the match occurred
};

// Host-side wrapper used to launch ``windowKernel`` from C++ code.
extern "C" void launchWindowKernel(dim3 grid,
                                   dim3 block,
                                   uint64_t start_k,
                                   uint64_t range_len,
                                   uint32_t ws,
                                   const uint32_t *offsets,
                                   uint32_t offsets_count,
                                   uint32_t mask,
                                   const uint32_t *target_frags,
                                   MatchRecord *out_buf,
                                   uint32_t *out_count);

#endif // WINDOW_KERNEL_H<|MERGE_RESOLUTION|>--- conflicted
+++ resolved
@@ -3,17 +3,12 @@
 
 #include <cstdint>
 
-<<<<<<< HEAD
+
 // ``cuda_runtime.h`` defines ``dim3``.  When building without CUDA headers we
 // provide a small stand-in to keep interfaces compatible.  Extra guards prevent
 // conflicts if this header is included before the CUDA headers.
 #if !defined(__CUDACC__) && !defined(__CUDA_RUNTIME_H__) && !defined(__VECTOR_TYPES_H__)
-=======
-// ``cuda_runtime.h`` defines ``dim3`` when compiling with NVCC.  In host-only
-// builds the definition is absent so supply a minimal stand‑in to keep the API
-// consistent.
-#ifndef __CUDACC__
->>>>>>> 5453734c
+
 struct dim3 {
     unsigned int x, y, z;
     dim3(unsigned int a = 1u, unsigned int b = 1u, unsigned int c = 1u)
