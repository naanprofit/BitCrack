#ifndef WINDOW_KERNEL_H
#define WINDOW_KERNEL_H

#include <cstdint>

<<<<<<< HEAD
#ifdef BUILD_CUDA
#include <cuda_runtime.h>
#else
// When compiled without CUDA support the ``dim3`` type provided by
// ``cuda_runtime.h`` is unavailable. Supply a lightweight substitute so the
=======
#ifdef __CUDACC__
#include <cuda_runtime.h>
#else
// When compiled without CUDA support the ``dim3`` type provided by
// ``cuda_runtime.h`` is unavailable.  Supply a lightweight substitute so the
>>>>>>> 99b1e253
// launcher prototype below remains valid in host-only builds.
struct dim3 {
    unsigned int x, y, z;
    dim3(unsigned int a = 1u, unsigned int b = 1u, unsigned int c = 1u)
        : x(a), y(b), z(c) {}
};
#endif

// Minimal record emitted by ``windowKernel`` describing a matching window.
struct MatchRecord {
    uint32_t offset;   // bit offset of the window
    uint32_t fragment; // extracted fragment of the x-coordinate
    uint64_t k;        // scalar where the match occurred
};

// Host-side wrapper used to launch ``windowKernel`` from C++ code.
extern "C" void launchWindowKernel(dim3 grid,
                                   dim3 block,
                                   uint64_t start_k,
                                   uint64_t range_len,
                                   uint32_t ws,
                                   const uint32_t *offsets,
                                   uint32_t offsets_count,
                                   uint32_t mask,
                                   const uint32_t *target_frags,
                                   MatchRecord *out_buf,
                                   uint32_t *out_count);

#endif // WINDOW_KERNEL_H<|MERGE_RESOLUTION|>--- conflicted
+++ resolved
@@ -3,19 +3,13 @@
 
 #include <cstdint>
 
-<<<<<<< HEAD
+
 #ifdef BUILD_CUDA
 #include <cuda_runtime.h>
 #else
 // When compiled without CUDA support the ``dim3`` type provided by
 // ``cuda_runtime.h`` is unavailable. Supply a lightweight substitute so the
-=======
-#ifdef __CUDACC__
-#include <cuda_runtime.h>
-#else
-// When compiled without CUDA support the ``dim3`` type provided by
-// ``cuda_runtime.h`` is unavailable.  Supply a lightweight substitute so the
->>>>>>> 99b1e253
+
 // launcher prototype below remains valid in host-only builds.
 struct dim3 {
     unsigned int x, y, z;
