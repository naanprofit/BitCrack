--- conflicted
+++ resolved
@@ -4,12 +4,9 @@
 CUSRC=PollardEngine.cpp \
       ../CudaKeySearchDevice/windowKernel.cu \
       ../CudaKeySearchDevice/CudaPollard.cu
-<<<<<<< HEAD
+
 CUOBJ=$(patsubst %.cpp,%.o,$(patsubst %.cu,%.o,$(CUSRC)))
-=======
-CUOBJ=$(CUSRC:.cu=.o)
-CPPOBJ=$(CPPSRC:.cpp=.o)
->>>>>>> 0d04302f
+
 
 .RECIPEPREFIX := ;
 
@@ -24,13 +21,10 @@
 ;done
 ;# Compile CUDA kernels with NVCC.
 ;for file in $(CUSRC) ; do \
-<<<<<<< HEAD
+
 ;${NVCC} -x cu -c $$file -o $(patsubst %.cpp,%.o,$(patsubst %.cu,%.o,$$file)) ${NVCCFLAGS} \
 ;    -gencode=arch=compute_89,code=sm_89 ${INCLUDE} -I${CUDA_INCLUDE} -I../cudaMath ; \
-=======
-;  ${NVCC} -x cu -c $$file -o $$file.o ${NVCCFLAGS} \
-;      -gencode=arch=compute_89,code=sm_89 ${INCLUDE} -I${CUDA_INCLUDE} -I../cudaMath ; \
->>>>>>> 0d04302f
+
 ;done
 ;${NVCC} -DBUILD_CUDA -o cuKeyFinder.bin $(CPPOBJ) $(CUOBJ) \
 ;    ../CudaKeySearchDevice/cuda_libs.o ${INCLUDE} -I${CUDA_INCLUDE} \
