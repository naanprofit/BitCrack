#include <stdio.h>
#include <fstream>
#include <iostream>
#include <sstream>

#include "KeyFinder.h"
#include "AddressUtil.h"
#include "util.h"
#include "secp256k1.h"
#include "CmdParse.h"
#include "Logger.h"
#include "ConfigFile.h"

#include "DeviceManager.h"
#include "PollardEngine.h"

#ifdef BUILD_CUDA
#include "CudaKeySearchDevice.h"
#endif

#ifdef BUILD_OPENCL
#include "CLKeySearchDevice.h"
#endif
#include "PollardEngine.h"

typedef struct {
    // startKey is the first key. We store it so that if the --continue
    // option is used, the correct progress is displayed. startKey and
    // nextKey are only equal at the very beginning. nextKey gets saved
    // in the checkpoint file.
    secp256k1::uint256 startKey = 1;
    secp256k1::uint256 nextKey = 1;

    // The last key to be checked
    secp256k1::uint256 endKey = secp256k1::N - 1;

    uint64_t statusInterval = 1800;
    uint64_t checkpointInterval = 60000;

    unsigned int threads = 0;
    unsigned int blocks = 0;
    unsigned int pointsPerThread = 0;
    
    int compression = PointCompressionType::COMPRESSED;
 
    std::vector<std::string> targets;

    std::string targetsFile = "";

    std::string checkpointFile = "";

    int device = 0;

    std::string resultsFile = "";

    uint64_t totalkeys = 0;
    unsigned int elapsed = 0;
    secp256k1::uint256 stride = 1;

    bool follow = false;

    bool pollard = false;
    std::vector<secp256k1::uint256> offsets;
    uint32_t windowSize = 0;
    uint32_t tames = 0;
    uint32_t wilds = 0;
}RunConfig;

static RunConfig _config;

std::vector<DeviceManager::DeviceInfo> _devices;

void writeCheckpoint(secp256k1::uint256 nextKey);

static uint64_t _lastUpdate = 0;
static uint64_t _runningTime = 0;
static uint64_t _startTime = 0;

/**
* Callback to display the private key
*/
void resultCallback(KeySearchResult info)
{
	if(_config.resultsFile.length() != 0) {
		Logger::log(LogLevel::Info, "Found key for address '" + info.address + "'. Written to '" + _config.resultsFile + "'");

		std::string s = info.address + " " + info.privateKey.toString(16) + " " + info.publicKey.toString(info.compressed);
		util::appendToFile(_config.resultsFile, s);

		return;
	}

	std::string logStr = "Address:     " + info.address + "\n";
	logStr += "Private key: " + info.privateKey.toString(16) + "\n";
	logStr += "Compressed:  ";

	if(info.compressed) {
		logStr += "yes\n";
	} else {
		logStr += "no\n";
	}

	logStr += "Public key:  \n";

	if(info.compressed) {
		logStr += info.publicKey.toString(true) + "\n";
	} else {
		logStr += info.publicKey.x.toString(16) + "\n";
		logStr += info.publicKey.y.toString(16) + "\n";
	}

	Logger::log(LogLevel::Info, logStr);
}

/**
Callback to display progress
*/
void statusCallback(KeySearchStatus info)
{
	std::string speedStr;

	if(info.speed < 0.01) {
		speedStr = "< 0.01 MKey/s";
	} else {
		speedStr = util::format("%.2f", info.speed) + " MKey/s";
	}

	std::string totalStr = "(" + util::formatThousands(_config.totalkeys + info.total) + " total)";

	std::string timeStr = "[" + util::formatSeconds((unsigned int)((_config.elapsed + info.totalTime) / 1000)) + "]";

	std::string usedMemStr = util::format((info.deviceMemory - info.freeMemory) /(1024 * 1024));

	std::string totalMemStr = util::format(info.deviceMemory / (1024 * 1024));

    std::string targetStr = util::format(info.targets) + " target" + (info.targets > 1 ? "s" : "");


	// Fit device name in 16 characters, pad with spaces if less
	std::string devName = info.deviceName.substr(0, 16);
	devName += std::string(16 - devName.length(), ' ');

    const char *formatStr = NULL;

    if(_config.follow) {
        formatStr = "%s %s/%sMB | %s %s %s %s\n";
    } else {
        formatStr = "\r%s %s / %sMB | %s %s %s %s";
    }

	printf(formatStr, devName.c_str(), usedMemStr.c_str(), totalMemStr.c_str(), targetStr.c_str(), speedStr.c_str(), totalStr.c_str(), timeStr.c_str());

    if(_config.checkpointFile.length() > 0) {
        uint64_t t = util::getSystemTime();
        if(t - _lastUpdate >= _config.checkpointInterval) {
            Logger::log(LogLevel::Info, "Checkpoint");
            writeCheckpoint(info.nextKey);
            _lastUpdate = t;
        }
    }
}

/**
 * Parses the start:end key pair. Possible values are:
 start
 start:end
 start:+offset
 :end
 :+offset
 */
bool parseKeyspace(const std::string &s, secp256k1::uint256 &start, secp256k1::uint256 &end)
{
    size_t pos = s.find(':');

    if(pos == std::string::npos) {
        start = secp256k1::uint256(s);
        end = secp256k1::N - 1;
    } else {
        std::string left = s.substr(0, pos);

        if(left.length() == 0) {
            start = secp256k1::uint256(1);
        } else {
            start = secp256k1::uint256(left);
        }

        std::string right = s.substr(pos + 1);

        if(right[0] == '+') {
            end = start + secp256k1::uint256(right.substr(1));
        } else {
            end = secp256k1::uint256(right);
        }
    }

    return true;
}

void usage()
{
    printf("BitCrack OPTIONS [TARGETS]\n");
    printf("Where TARGETS is one or more addresses\n\n");
	
    printf("--help                  Display this message\n");
    printf("-c, --compressed        Use compressed points\n");
    printf("-u, --uncompressed      Use Uncompressed points\n");
    printf("--compression  MODE     Specify compression where MODE is\n");
    printf("                          COMPRESSED or UNCOMPRESSED or BOTH\n");
    printf("-d, --device ID         Use device ID\n");
    printf("-b, --blocks N          N blocks\n");
    printf("-t, --threads N         N threads per block\n");
    printf("-p, --points N          N points per thread\n");
    printf("-i, --in FILE           Read addresses from FILE, one per line\n");
    printf("-o, --out FILE          Write keys to FILE\n");
    printf("-f, --follow            Follow text output\n");
    printf("--list-devices          List available devices\n");
    printf("--keyspace KEYSPACE     Specify the keyspace:\n");
    printf("                          START:END\n");
    printf("                          START:+COUNT\n");
    printf("                          START\n");
    printf("                          :END\n"); 
    printf("                          :+COUNT\n");
    printf("                        Where START, END, COUNT are in hex format\n");
    printf("--stride N              Increment by N keys at a time\n");
    printf("--share M/N             Divide the keyspace into N equal shares, process the Mth share\n");
    printf("--continue FILE         Save/load progress from FILE\n");
    printf("--pollard              Enable Pollard's kangaroo mode\n");
    printf("--offsets LIST         Comma-separated list of Pollard offsets\n");
    printf("--window-size N        Window size for Pollard walk\n");
    printf("--tames N              Number of tame kangaroos\n");
    printf("--wilds N              Number of wild kangaroos\n");
}


/**
 Finds default parameters depending on the device
 */
typedef struct {
	int threads;
	int blocks;
	int pointsPerThread;
}DeviceParameters;

DeviceParameters getDefaultParameters(const DeviceManager::DeviceInfo &device)
{
	DeviceParameters p;
	p.threads = 256;
    p.blocks = 32;
	p.pointsPerThread = 32;

	return p;
}

static KeySearchDevice *getDeviceContext(DeviceManager::DeviceInfo &device, int blocks, int threads, int pointsPerThread)
{
#ifdef BUILD_CUDA
    if(device.type == DeviceManager::DeviceType::CUDA) {
        return new CudaKeySearchDevice((int)device.physicalId, threads, pointsPerThread, blocks);
    }
#endif

#ifdef BUILD_OPENCL
    if(device.type == DeviceManager::DeviceType::OpenCL) {
        return new CLKeySearchDevice(device.physicalId, threads, pointsPerThread, blocks);
    }
#endif

    return NULL;
}

static void printDeviceList(const std::vector<DeviceManager::DeviceInfo> &devices)
{
    for(int i = 0; i < devices.size(); i++) {
        printf("ID:     %d\n", devices[i].id);
        printf("Name:   %s\n", devices[i].name.c_str());
        printf("Memory: %lldMB\n", devices[i].memory / ((uint64_t)1024 * 1024));
        printf("Compute units: %d\n", devices[i].computeUnits);
        printf("\n");
    }
}

bool readAddressesFromFile(const std::string &fileName, std::vector<std::string> &lines)
{
    if(fileName == "-") {
        return util::readLinesFromStream(std::cin, lines);
    } else {
        return util::readLinesFromStream(fileName, lines);
    }
}

int parseCompressionString(const std::string &s)
{
    std::string comp = util::toLower(s);

    if(comp == "both") {
        return PointCompressionType::BOTH;
    }

    if(comp == "compressed") {
        return PointCompressionType::COMPRESSED;
    }

    if(comp == "uncompressed") {
        return PointCompressionType::UNCOMPRESSED;
    }

    throw std::string("Invalid compression format: '" + s + "'");
}

static std::string getCompressionString(int mode)
{
    switch(mode) {
    case PointCompressionType::BOTH:
        return "both";
    case PointCompressionType::UNCOMPRESSED:
        return "uncompressed";
    case PointCompressionType::COMPRESSED:
        return "compressed";
    }

    throw std::string("Invalid compression setting '" + util::format(mode) + "'");
}

void writeCheckpoint(secp256k1::uint256 nextKey)
{
    std::ofstream tmp(_config.checkpointFile, std::ios::out);

    tmp << "start=" << _config.startKey.toString() << std::endl;
    tmp << "next=" << nextKey.toString() << std::endl;
    tmp << "end=" << _config.endKey.toString() << std::endl;
    tmp << "blocks=" << _config.blocks << std::endl;
    tmp << "threads=" << _config.threads << std::endl;
    tmp << "points=" << _config.pointsPerThread << std::endl;
    tmp << "compression=" << getCompressionString(_config.compression) << std::endl;
    tmp << "device=" << _config.device << std::endl;
    tmp << "elapsed=" << (_config.elapsed + util::getSystemTime() - _startTime) << std::endl;
    tmp << "stride=" << _config.stride.toString();
    tmp.close();
}

void readCheckpointFile()
{
    if(_config.checkpointFile.length() == 0) {
        return;
    }

    ConfigFileReader reader(_config.checkpointFile);

    if(!reader.exists()) {
        return;
    }

    Logger::log(LogLevel::Info, "Loading ' " + _config.checkpointFile + "'");

    std::map<std::string, ConfigFileEntry> entries = reader.read();

    _config.startKey = secp256k1::uint256(entries["start"].value);
    _config.nextKey = secp256k1::uint256(entries["next"].value);
    _config.endKey = secp256k1::uint256(entries["end"].value);

    if(_config.threads == 0 && entries.find("threads") != entries.end()) {
        _config.threads = util::parseUInt32(entries["threads"].value);
    }
    if(_config.blocks == 0 && entries.find("blocks") != entries.end()) {
        _config.blocks = util::parseUInt32(entries["blocks"].value);
    }
    if(_config.pointsPerThread == 0 && entries.find("points") != entries.end()) {
        _config.pointsPerThread = util::parseUInt32(entries["points"].value);
    }
    if(entries.find("compression") != entries.end()) {
        _config.compression = parseCompressionString(entries["compression"].value);
    }
    if(entries.find("elapsed") != entries.end()) {
        _config.elapsed = util::parseUInt32(entries["elapsed"].value);
    }
    if(entries.find("stride") != entries.end()) {
        _config.stride = util::parseUInt64(entries["stride"].value);
    }

    _config.totalkeys = (_config.nextKey - _config.startKey).toUint64();
}

int runBruteForce()
{
    if(_config.device < 0 || _config.device >= _devices.size()) {
        Logger::log(LogLevel::Error, "device " + util::format(_config.device) + " does not exist");
        return 1;
    }

    Logger::log(LogLevel::Info, "Compression: " + getCompressionString(_config.compression));
    Logger::log(LogLevel::Info, "Starting at: " + _config.nextKey.toString());
    Logger::log(LogLevel::Info, "Ending at:   " + _config.endKey.toString());
    Logger::log(LogLevel::Info, "Counting by: " + _config.stride.toString());

    try {

        _lastUpdate = util::getSystemTime();
        _startTime = util::getSystemTime();

        // Use default parameters if they have not been set
        DeviceParameters params = getDefaultParameters(_devices[_config.device]);

        if(_config.blocks == 0) {
            _config.blocks = params.blocks;
        }

        if(_config.threads == 0) {
            _config.threads = params.threads;
        }

        if(_config.pointsPerThread == 0) {
            _config.pointsPerThread = params.pointsPerThread;
        }

        // Get device context
        KeySearchDevice *d = getDeviceContext(_devices[_config.device], _config.blocks, _config.threads, _config.pointsPerThread);

        KeyFinder f(_config.nextKey, _config.endKey, _config.compression, d, _config.stride);

        f.setResultCallback(resultCallback);
        f.setStatusInterval(_config.statusInterval);
        f.setStatusCallback(statusCallback);

        f.init();

        if(!_config.targetsFile.empty()) {
            f.setTargets(_config.targetsFile);
        } else {
            f.setTargets(_config.targets);
        }

        f.run();

        delete d;
    } catch(KeySearchException ex) {
        Logger::log(LogLevel::Info, "Error: " + ex.msg);
        return 1;
    }

    return 0;
}

int runPollard()
{
    Logger::log(LogLevel::Info, "Pollard Rho search selected");

    if(!_config.offsets.empty()) {
        std::string s;
        for(size_t i = 0; i < _config.offsets.size(); i++) {
            if(i != 0) {
                s += ",";
            }
            s += _config.offsets[i].toString();
        }
        Logger::log(LogLevel::Info, "Offsets: " + s);
    }
    Logger::log(LogLevel::Info, "Window size: " + util::format(_config.windowSize));
    Logger::log(LogLevel::Info, "Tames: " + util::format(_config.tames));
    Logger::log(LogLevel::Info, "Wilds: " + util::format(_config.wilds));

<<<<<<< HEAD
    try {
        PollardEngine engine(resultCallback, _config.windowSize, _config.offsets);

        for(const auto &off : _config.offsets) {
            engine.runTameWalk(off, _config.tames);
        }

        if(_config.wilds > 0) {
            secp256k1::ecpoint g = secp256k1::G();
            engine.runWildWalk(g, _config.wilds);
        }
    } catch(const std::exception &ex) {
        Logger::log(LogLevel::Error, std::string("Pollard error: ") + ex.what());
        return 1;
=======
    PollardEngine engine(resultCallback);

    uint64_t steps = (_config.windowSize == 0) ? 1 : _config.windowSize;

    for(uint32_t i = 0; i < _config.tames; ++i) {
        secp256k1::uint256 start = (i < _config.offsets.size()) ? _config.offsets[i] : secp256k1::uint256(i + 1);
        engine.runTameWalk(start, steps);
    }

    for(uint32_t i = 0; i < _config.wilds; ++i) {
        secp256k1::uint256 priv = (i < _config.offsets.size()) ? _config.offsets[i] : secp256k1::uint256(i + 1);
        secp256k1::ecpoint pub = secp256k1::multiplyPoint(priv, secp256k1::G());
        engine.runWildWalk(pub, steps);
>>>>>>> 0d71d0d9
    }

    return 0;
}

int run()
{
    if(_config.pollard) {
        return runPollard();
    }
    return runBruteForce();
}

/**
 * Parses a string in the form of x/y
 */
bool parseShare(const std::string &s, uint32_t &idx, uint32_t &total)
{
    size_t pos = s.find('/');
    if(pos == std::string::npos) {
        return false;
    }

    try {
        idx = util::parseUInt32(s.substr(0, pos));
    } catch(...) {
        return false;
    }

    try {
        total = util::parseUInt32(s.substr(pos + 1));
    } catch(...) {
        return false;
    }

    if(idx == 0 || total == 0) {
        return false;
    }

    if(idx > total) {
        return false;
    }

    return true;
}

int main(int argc, char **argv)
{
	bool optCompressed = false;
	bool optUncompressed = false;
    bool listDevices = false;
    bool optShares = false;
    bool optThreads = false;
    bool optBlocks = false;
    bool optPoints = false;

    uint32_t shareIdx = 0;
    uint32_t numShares = 0;

    // Catch --help first
    for(int i = 1; i < argc; i++) {
        if(std::string(argv[i]) == "--help") {
            usage();
            return 0;
        }
    }

    // Check for supported devices
    try {
        _devices = DeviceManager::getDevices();

        if(_devices.size() == 0) {
            Logger::log(LogLevel::Error, "No devices available");
            return 1;
        }
    } catch(DeviceManager::DeviceManagerException ex) {
        Logger::log(LogLevel::Error, "Error detecting devices: " + ex.msg);
        return 1;
    }

    // Check for arguments
	if(argc == 1) {
		usage();
		return 0;
	}


	CmdParse parser;
	parser.add("-d", "--device", true);
	parser.add("-t", "--threads", true);
	parser.add("-b", "--blocks", true);
	parser.add("-p", "--points", true);
	parser.add("-d", "--device", true);
	parser.add("-c", "--compressed", false);
	parser.add("-u", "--uncompressed", false);
    parser.add("", "--compression", true);
	parser.add("-i", "--in", true);
	parser.add("-o", "--out", true);
    parser.add("-f", "--follow", false);
    parser.add("", "--list-devices", false);
    parser.add("", "--keyspace", true);
    parser.add("", "--continue", true);
    parser.add("", "--share", true);
    parser.add("", "--stride", true);
    parser.add("", "--pollard", false);
    parser.add("", "--offsets", true);
    parser.add("", "--window-size", true);
    parser.add("", "--tames", true);
    parser.add("", "--wilds", true);

    try {
        parser.parse(argc, argv);
    } catch(std::string err) {
        Logger::log(LogLevel::Error, "Error: " + err);
        return 1;
    }

    std::vector<OptArg> args = parser.getArgs();

	for(unsigned int i = 0; i < args.size(); i++) {
		OptArg optArg = args[i];
		std::string opt = args[i].option;

		try {
			if(optArg.equals("-t", "--threads")) {
				_config.threads = util::parseUInt32(optArg.arg);
                optThreads = true;
            } else if(optArg.equals("-b", "--blocks")) {
                _config.blocks = util::parseUInt32(optArg.arg);
                optBlocks = true;
			} else if(optArg.equals("-p", "--points")) {
				_config.pointsPerThread = util::parseUInt32(optArg.arg);
                optPoints = true;
			} else if(optArg.equals("-d", "--device")) {
				_config.device = util::parseUInt32(optArg.arg);
			} else if(optArg.equals("-c", "--compressed")) {
				optCompressed = true;
            } else if(optArg.equals("-u", "--uncompressed")) {
                optUncompressed = true;
            } else if(optArg.equals("", "--compression")) {
                _config.compression = parseCompressionString(optArg.arg);
			} else if(optArg.equals("-i", "--in")) {
				_config.targetsFile = optArg.arg;
			} else if(optArg.equals("-o", "--out")) {
				_config.resultsFile = optArg.arg;
            } else if(optArg.equals("", "--list-devices")) {
                listDevices = true;
            } else if(optArg.equals("", "--continue")) {
                _config.checkpointFile = optArg.arg;
            } else if(optArg.equals("", "--keyspace")) {
                secp256k1::uint256 start;
                secp256k1::uint256 end;

                parseKeyspace(optArg.arg, start, end);

                if(start.cmp(secp256k1::N) > 0) {
                    throw std::string("argument is out of range");
                }
                if(start.isZero()) {
                    throw std::string("argument is out of range");
                }

                if(end.cmp(secp256k1::N) > 0) {
                    throw std::string("argument is out of range");
                }

                if(start.cmp(end) > 0) {
                    throw std::string("Invalid argument");
                }

                _config.startKey = start;
                _config.nextKey = start;
                _config.endKey = end;
            } else if(optArg.equals("", "--share")) {
                if(!parseShare(optArg.arg, shareIdx, numShares)) {
                    throw std::string("Invalid argument");
                }
                optShares = true;
            } else if(optArg.equals("", "--stride")) {
                try {
                    _config.stride = secp256k1::uint256(optArg.arg);
                } catch(...) {
                    throw std::string("invalid argument: : expected hex string");
                }

                if(_config.stride.cmp(secp256k1::N) >= 0) {
                    throw std::string("argument is out of range");
                }

                if(_config.stride.cmp(0) == 0) {
                    throw std::string("argument is out of range");
                }
            } else if(optArg.equals("-f", "--follow")) {
                _config.follow = true;
            } else if(optArg.equals("", "--pollard")) {
                _config.pollard = true;
            } else if(optArg.equals("", "--offsets")) {
                std::stringstream ss(optArg.arg);
                std::string item;
                while(std::getline(ss, item, ',')) {
                    item = util::trim(item);
                    if(item.length() > 0) {
                        try {
                            _config.offsets.push_back(secp256k1::uint256(item));
                        } catch(...) {
                            throw std::string("invalid argument: expected hex string");
                        }
                    }
                }
            } else if(optArg.equals("", "--window-size")) {
                try {
                    _config.windowSize = util::parseUInt32(optArg.arg);
                } catch(...) {
                    throw std::string("invalid argument");
                }
            } else if(optArg.equals("", "--tames")) {
                try {
                    _config.tames = util::parseUInt32(optArg.arg);
                } catch(...) {
                    throw std::string("invalid argument");
                }
            } else if(optArg.equals("", "--wilds")) {
                try {
                    _config.wilds = util::parseUInt32(optArg.arg);
                } catch(...) {
                    throw std::string("invalid argument");
                }
            }

		} catch(std::string err) {
			Logger::log(LogLevel::Error, "Error " + opt + ": " + err);
			return 1;
		}
	}

    if(listDevices) {
        printDeviceList(_devices);
        return 0;
    }

	// Verify device exists
	if(_config.device < 0 || _config.device >= _devices.size()) {
		Logger::log(LogLevel::Error, "device " + util::format(_config.device) + " does not exist");
		return 1;
	}

	// Parse operands
	std::vector<std::string> ops = parser.getOperands();

    // If there are no operands, then we must be reading from a file, otherwise
    // expect addresses on the commandline
	if(ops.size() == 0) {
		if(_config.targetsFile.length() == 0) {
			Logger::log(LogLevel::Error, "Missing arguments");
			usage();
			return 1;
		}
	} else {
		for(unsigned int i = 0; i < ops.size(); i++) {
            if(!Address::verifyAddress(ops[i])) {
                Logger::log(LogLevel::Error, "Invalid address '" + ops[i] + "'");
                return 1;
            }
			_config.targets.push_back(ops[i]);
		}
	}
    
    // Calculate where to start and end in the keyspace when the --share option is used
    if(optShares) {
        Logger::log(LogLevel::Info, "Share " + util::format(shareIdx) + " of " + util::format(numShares));
        secp256k1::uint256 numKeys = _config.endKey - _config.nextKey + 1;

        secp256k1::uint256 diff = numKeys.mod(numShares);
        numKeys = numKeys - diff;

        secp256k1::uint256 shareSize = numKeys.div(numShares);

        secp256k1::uint256 startPos = _config.nextKey + (shareSize * (shareIdx - 1));

        if(shareIdx < numShares) {
            secp256k1::uint256 endPos = _config.nextKey + (shareSize * (shareIdx)) - 1;
            _config.endKey = endPos;
        }

        _config.nextKey = startPos;
        _config.startKey = startPos;
    }

	// Check option for compressed, uncompressed, or both
	if(optCompressed && optUncompressed) {
		_config.compression = PointCompressionType::BOTH;
	} else if(optCompressed) {
		_config.compression = PointCompressionType::COMPRESSED;
	} else if(optUncompressed) {
		_config.compression = PointCompressionType::UNCOMPRESSED;
	}

    if(_config.checkpointFile.length() > 0) {
        readCheckpointFile();
    }

    return run();
}<|MERGE_RESOLUTION|>--- conflicted
+++ resolved
@@ -458,7 +458,7 @@
     Logger::log(LogLevel::Info, "Tames: " + util::format(_config.tames));
     Logger::log(LogLevel::Info, "Wilds: " + util::format(_config.wilds));
 
-<<<<<<< HEAD
+
     try {
         PollardEngine engine(resultCallback, _config.windowSize, _config.offsets);
 
@@ -473,21 +473,6 @@
     } catch(const std::exception &ex) {
         Logger::log(LogLevel::Error, std::string("Pollard error: ") + ex.what());
         return 1;
-=======
-    PollardEngine engine(resultCallback);
-
-    uint64_t steps = (_config.windowSize == 0) ? 1 : _config.windowSize;
-
-    for(uint32_t i = 0; i < _config.tames; ++i) {
-        secp256k1::uint256 start = (i < _config.offsets.size()) ? _config.offsets[i] : secp256k1::uint256(i + 1);
-        engine.runTameWalk(start, steps);
-    }
-
-    for(uint32_t i = 0; i < _config.wilds; ++i) {
-        secp256k1::uint256 priv = (i < _config.offsets.size()) ? _config.offsets[i] : secp256k1::uint256(i + 1);
-        secp256k1::ecpoint pub = secp256k1::multiplyPoint(priv, secp256k1::G());
-        engine.runWildWalk(pub, steps);
->>>>>>> 0d71d0d9
     }
 
     return 0;
