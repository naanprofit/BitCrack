--- conflicted
+++ resolved
@@ -629,11 +629,10 @@
         CUDA_CHECK(cudaMemset(dev_count, 0, sizeof(uint32_t)));
 
         // Launch the GPU kernel to perform the window/fragment matching.
-<<<<<<< HEAD
+
         dim3 block(256);
         dim3 grid((range_len + block.x - 1) / block.x);
-=======
->>>>>>> 0d04302f
+
         launchWindowKernel(grid, block, start_k, range_len, ws,
                            dev_offsets, offsetCount, mask,
                            dev_target_frags, dev_out, dev_count);
